--- conflicted
+++ resolved
@@ -86,13 +86,8 @@
     "@vercel/ncc": "^0.38.1",
     "eslint": "^8.57.0",
     "eslint-import-resolver-typescript": "^3.6.1",
-<<<<<<< HEAD
-    "eslint-plugin-github": "^4.10.2",
+    "eslint-plugin-github": "^5.0.1",
     "eslint-plugin-jest": "^28.6.0",
-=======
-    "eslint-plugin-github": "^5.0.1",
-    "eslint-plugin-jest": "^28.5.0",
->>>>>>> 9e4a1dd4
     "eslint-plugin-jsonc": "^2.16.0",
     "eslint-plugin-prettier": "^5.1.3",
     "jest": "^29.7.0",
